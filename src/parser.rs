--- conflicted
+++ resolved
@@ -302,11 +302,7 @@
                                     });
                                     func_counter += 1;
                                 },
-<<<<<<< HEAD
-                                Statement::Dim(_, _) => {},
-=======
                                 Statement::Dim(_) => {},
->>>>>>> 98393031
                                 _ => {
                                     self.errors.push(ParseError::new(
                                         ParseErrorKind::InvalidModuleStatement,
@@ -455,20 +451,8 @@
             },
             _ => return None,
         }
-<<<<<<< HEAD
-
-        // 変数名
-        let var_name = match self.parse_identifier() {
-            Some(e) => e,
-            None => return None
-        };
-        match self.parse_variable_definition() {
-            Ok(Some(e)) => Some(Statement::Public(var_name, e)),
-            Ok(None) => Some(Statement::Public(var_name, Expression::Literal(Literal::Empty))),
-=======
         match self.parse_variable_definition(false) {
             Ok(v) => Some(Statement::Public(v)),
->>>>>>> 98393031
             Err(()) => None
         }
     }
@@ -3078,20 +3062,6 @@
             Statement::Module(
                 Identifier("Hoge".to_string()),
                 vec![
-<<<<<<< HEAD
-                    Statement::Dim(
-                        Identifier("a".to_string()),
-                        Expression::Literal(Literal::Num(1.0))
-                    ),
-                    Statement::Public(
-                        Identifier("b".to_string()),
-                        Expression::Literal(Literal::Num(1.0))
-                    ),
-                    Statement::Const(
-                        Identifier("c".to_string()),
-                        Expression::Literal(Literal::Num(1.0))
-                    ),
-=======
                     Statement::Dim(vec![
                         (Identifier("a".to_string()), Expression::Literal(Literal::Num(1.0)))
                     ]),
@@ -3101,7 +3071,6 @@
                     Statement::Const(vec![
                         (Identifier("c".to_string()), Expression::Literal(Literal::Num(1.0)))
                     ]),
->>>>>>> 98393031
                     Statement::Procedure {
                         name: Identifier("Hoge".to_string()),
                         params: vec![],
@@ -3130,27 +3099,6 @@
                                             Expression::Identifier(Identifier("y".to_string()))
                                         ]
                                     }),
-<<<<<<< HEAD
-                                )),
-                            ))
-                        ]
-                    },
-                    Statement::Dim(
-                        Identifier("_f".to_string()),
-                        Expression::AnonymusFunction {
-                            params: vec![
-                                Identifier("z".to_string()),
-                            ],
-                            body: vec![
-                                Statement::Expression(Expression::Assign(
-                                    Box::new(Expression::Identifier(Identifier("result".to_string()))),
-                                    Box::new(Expression::Infix(
-                                        Infix::Plus,
-                                        Box::new(Expression::Identifier(Identifier("z".to_string()))),
-                                        Box::new(Expression::Literal(Literal::Num(1.0))),
-                                    )),
-=======
->>>>>>> 98393031
                                 )),
                             ))
                         ]
