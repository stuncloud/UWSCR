use std::fmt;

#[derive(PartialEq, Clone, Debug)]
pub struct Identifier(pub String);

impl fmt::Display for Identifier {
    fn fmt(&self, f: &mut fmt::Formatter) -> fmt::Result {
        let Identifier(name) = self;
        write!(f, "{}", name)
    }
}

#[derive(PartialEq, Clone, Debug)]
pub enum Prefix {
    Plus,
    Minus,
    Not
}

impl fmt::Display for Prefix {
    fn fmt(&self, f: &mut fmt::Formatter) -> fmt::Result {
        match *self {
            Prefix::Plus => write!(f, "+"),
            Prefix::Minus => write!(f, "-"),
            Prefix::Not => write!(f, "!"),
        }
    }
}

#[derive(PartialEq, Clone, Debug)]
pub enum Infix {
    Plus,
    Minus,
    Multiply,
    Divide,
    Equal,
    NotEqual,
    GreaterThanEqual,
    GreaterThan,
    LessThanEqual,
    LessThan,
    And,
    Or,
    Xor,
    Mod,
    Assign,
}

impl fmt::Display for Infix {
    fn fmt(&self, f: &mut fmt::Formatter) -> fmt::Result {
        match *self {
            Infix::Plus => write!(f, "+"),
            Infix::Minus => write!(f, "-"),
            Infix::Multiply => write!(f, "*"),
            Infix::Divide => write!(f, "/"),
            Infix::Equal => write!(f, "=="),
            Infix::NotEqual => write!(f, "<>"),
            Infix::GreaterThan => write!(f, ">"),
            Infix::GreaterThanEqual => write!(f, ">="),
            Infix::LessThan => write!(f, "<"),
            Infix::LessThanEqual => write!(f, "<="),
            Infix::And => write!(f, "and"),
            Infix::Or => write!(f, "or"),
            Infix::Xor => write!(f, "xor"),
            Infix::Mod => write!(f, "mod"),
            Infix::Assign => write!(f, "="),
        }
    }
}

#[derive(PartialEq, Clone, Debug)]
pub enum Expression {
    Identifier(Identifier),
    Array(Vec<Expression>, Box<Expression>), // 配列、配列宣言時の添字
    Literal(Literal),
    Prefix(Prefix, Box<Expression>),
    Infix(Infix, Box<Expression>, Box<Expression>),
    Index(Box<Expression>, Box<Expression>),
    AnonymusFunction {
        params: Vec<Identifier>,
        body: BlockStatement
    },
    AnonymusProcedure {
        params: Vec<Identifier>,
        body: BlockStatement
    },
    FuncCall {
        func: Box<Expression>,
        args: Vec<Expression>,
    },
    Assign(Box<Expression>, Box<Expression>),
    CompoundAssign(Box<Expression>, Box<Expression>, Infix), // += -= *= /=
    Ternary { // ?: 三項演算子
        condition: Box<Expression>,
        consequence: Box<Expression>,
        alternative: Box<Expression>,
    },
    DotCall(Box<Expression>, Box<Expression>), // hoge.fuga hoge.piyo()
}

#[derive(PartialEq, Clone, Debug)]
pub enum Literal {
    // Int(i64),
    Num(f64),
    String(String),
    Bool(bool),
    Array(Vec<Expression>),
    // Path(String),
    Empty,
    Null,
    Nothing,
}

#[derive(PartialEq, Clone, Debug)]
pub enum Statement {
<<<<<<< HEAD
    Dim(Identifier, Expression),
    Public(Identifier, Expression),
    Const(Identifier, Expression),
=======
    Dim(Vec<(Identifier, Expression)>),
    Public(Vec<(Identifier, Expression)>),
    Const(Vec<(Identifier, Expression)>),
>>>>>>> 98393031
    HashTbl(Identifier, Option<Expression>, bool),
    Print(Expression),
    Call(String),
    DefDll(String),
    Expression(Expression),
    For {
        loopvar: Identifier,
        from: Expression,
        to: Expression,
        step: Option<Expression>,
        block: BlockStatement
    },
    ForIn {
        loopvar: Identifier,
        collection: Expression,
        block: BlockStatement
    },
    While(Expression, BlockStatement),
    Repeat(Expression, BlockStatement),
    Continue(u32),
    Break(u32),
    IfSingleLine {
        condition: Expression,
        consequence: Box<Statement>,
        alternative: Box<Option<Statement>>
    },
    If {
        condition: Expression,
        consequence: BlockStatement,
        alternative: Option<BlockStatement>
    },
    ElseIf {
        condition: Expression,
        consequence: BlockStatement,
        alternatives: Vec<(Option<Expression>, BlockStatement)>
    },
    Select {
        expression: Expression,
        cases: Vec<(Vec<Expression>, BlockStatement)>,
        default: Option<BlockStatement>
    },
    Function {
        name: Identifier,
        params: Vec<Identifier>,
        body: BlockStatement
    },
    Procedure {
        name: Identifier,
        params: Vec<Identifier>,
        body: BlockStatement
    },
    ModuleFunction {
        module_name: String,
        name: String,
        params: Vec<Identifier>,
        body: BlockStatement
    },
    ModuleProcedure {
        module_name: String,
        name: String,
        params: Vec<Identifier>,
        body: BlockStatement
    },
    Exit,
    Module(Identifier, BlockStatement), // public, private
}

pub type BlockStatement = Vec<Statement>;
pub type Program = BlockStatement;

#[derive(PartialEq, PartialOrd, Debug, Clone)]
pub enum Precedence {
    Lowest,
    Ternary,        // ?:
    Or,             // or xor
    And,            // and
    Equality,       // == != <>
    Relational,     // > < >= <=
    Additive,       // + -
    Multiplicative, // * / mod
    Prefix,         // X or !X
    FuncCall,       // myfunc(x)
    Index,          // array[index]
    DotCall,        // hoge.fuga
}<|MERGE_RESOLUTION|>--- conflicted
+++ resolved
@@ -113,15 +113,9 @@
 
 #[derive(PartialEq, Clone, Debug)]
 pub enum Statement {
-<<<<<<< HEAD
-    Dim(Identifier, Expression),
-    Public(Identifier, Expression),
-    Const(Identifier, Expression),
-=======
     Dim(Vec<(Identifier, Expression)>),
     Public(Vec<(Identifier, Expression)>),
     Const(Vec<(Identifier, Expression)>),
->>>>>>> 98393031
     HashTbl(Identifier, Option<Expression>, bool),
     Print(Expression),
     Call(String),
