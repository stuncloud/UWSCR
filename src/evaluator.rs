pub mod object;
pub mod env;
pub mod builtins;

use crate::ast::*;
use crate::evaluator::env::*;
use crate::evaluator::object::*;
use crate::parser::Parser;
use crate::lexer::Lexer;

use std::cell::RefCell;
use std::collections::HashMap;
use std::collections::BTreeMap;
use std::rc::Rc;

const HASH_CASECARE: u32 = 0x1000;
const HASH_SORT: u32 = 0x2000;
const MODULE_FUNC_PREFIX: &str = "`";

#[derive(Debug)]
pub struct  Evaluator {
    env: Rc<RefCell<Env>>,
}

impl Evaluator {
    pub fn new(env: Rc<RefCell<Env>>) -> Self {
        Evaluator {env}
    }

    fn is_truthy(obj: Object) -> bool {
        match obj {
            Object::Empty | Object::Bool(false) => false,
            Object::Num(n) => {
                n != 0.0
            },
            Object::Handle(h) => {
                h != std::ptr::null_mut()
            },
            _ => true
        }
    }

    fn error(msg: String) -> Object {
        Object::Error(msg)
    }

    fn is_error(obj: &Object) -> bool {
        match obj {
            Object::Error(_) => true,
            _ => false
        }
    }

    pub fn eval(&mut self, program: Program) -> Option<Object> {
        let mut result = None;

        for statement in program {
            match self.eval_statement(statement) {
                Some(o) => match o {
                    Object::Exit => return Some(Object::Exit),
                    Object::Error(msg) => return Some(Object::Error(msg)),
                    _ => result = Some(o),
                },
                None => ()
            }
        }
        result
    }

    fn eval_block_statement(&mut self, block: BlockStatement) -> Option<Object> {
        for statement in block {
            match self.eval_statement(statement) {
                Some(o) => match o {
                    Object::Error(_) |
                    Object::Continue(_) |
                    Object::Break(_) |
                    Object::Exit => return Some(o),
                    _ => (),
                },
                None => (),
            };
        }
        None
    }

    fn eval_definition_statement(&mut self, identifier: Identifier, expression: Expression) -> (String, Object) {
        let Identifier(name) = identifier;
        let obj = match self.eval_expression(expression) {
            Some(o) => o,
            None => Self::error(format!("syntax error on definition"))
        };
        (name, obj)
    }

    fn eval_hahtbl_definition_statement(&mut self, identifier: Identifier, hashopt: Option<Expression>) -> (String, Object) {
        let Identifier(name) = identifier;
        let opt = match hashopt {
            Some(e) => match self.eval_expression(e) {
                Some(o) => {
                    if Self::is_error(&o) {
                        return (name, o);
                    } else {
                        match o {
                            Object::Num(n) => n as u32,
                            _ => return (name, Self::error(format!("invalid hashtbl option: {}", o)))
                        }
                    }
                },
                None => return (name, Self::error(format!("syntax error")))
            },
            None => 0
        };
        let casecare = (opt & HASH_CASECARE) > 0;
        let obj = if (opt & HASH_SORT) > 0 {
            let hash = BTreeMap::new();
            Object::SortedHash(hash, casecare)
        } else {
            let hash = HashMap::new();
            Object::Hash(hash, casecare)
        };
        (name, obj)
    }

    fn eval_statement(&mut self, statement: Statement) -> Option<Object> {
        match statement {
            Statement::Dim(vec) => {
                for (i, e) in vec {
                    let (name, value) = self.eval_definition_statement(i, e);
                    if Self::is_error(&value) {
                        return Some(value);
                    } else {
                        match self.env.borrow_mut().define_local(name, &value) {
                            Ok(()) => (),
                            Err(err) => return Some(err),
                        }
                    }
                }
                None
            },
            Statement::Public(vec) => {
                for (i, e) in vec {
                    let (name, value) = self.eval_definition_statement(i, e);
                    if Self::is_error(&value) {
                        return Some(value);
                    } else {
                        match self.env.borrow_mut().define_public(name, &value) {
                            Ok(()) => (),
                            Err(err) => return Some(err),
                        }
                    }
                }
                None
            },
            Statement::Const(vec) => {
                for (i, e) in vec {
                    let (name, value) = self.eval_definition_statement(i, e);
                    if Self::is_error(&value) {
                        return Some(value);
                    } else {
                        match self.env.borrow_mut().define_const(name, &value) {
                            Ok(()) => (),
                            Err(err) => return Some(err),
                        }
                    }
                }
                None
            },
            Statement::HashTbl(i, hashopt, is_public) => {
                let (name, hashtbl) = self.eval_hahtbl_definition_statement(i, hashopt);
                if Self::is_error(&hashtbl) {
                    return Some(hashtbl);
                }
                if is_public {
                    match self.env.borrow_mut().define_public(name, &hashtbl) {
                        Ok(()) => None,
                        Err(err) => Some(err),
                    }
                } else {
                    match self.env.borrow_mut().define_local(name, &hashtbl) {
                        Ok(()) => None,
                        Err(err) => Some(err),
                    }
                }
            },
            Statement::Print(e) => {
                match self.eval_expression(e) {
                    Some(o) => if Self::is_error(&o) {
                        return Some(o);
                    } else {
                        println!("{}", o);
                        None
                    },
                    None => None
                }
            },
            Statement::Call(s) => {
                println!("{}", s);
                None
            },
            Statement::DefDll(s) => {
                println!("{}", s);
                None
            },
            Statement::Expression(e) => self.eval_expression(e),
            Statement::For {loopvar, from, to, step, block} => {
                self.eval_for_statement(loopvar, from, to, step, block)
            },
            Statement::ForIn {loopvar, collection, block} => {
                self.eval_for_in_statement(loopvar, collection, block)
            },
            Statement::While(e, b) => self.eval_while_statement(e, b),
            Statement::Repeat(e, b) => self.eval_repeat_statement(e, b),
            Statement::Continue(n) => Some(Object::Continue(n)),
            Statement::Break(n) => Some(Object::Break(n)),
            Statement::IfSingleLine {condition, consequence, alternative} => {
                self.eval_if_line_statement(condition, *consequence, *alternative)
            },
            Statement::If {condition, consequence, alternative} => {
                self.eval_if_statement(condition, consequence, alternative)
            },
            Statement::ElseIf {condition, consequence, alternatives} => {
                self.eval_elseif_statement(condition, consequence, alternatives)
            },
            Statement::Select {expression, cases, default} => {
                self.eval_select_statement(expression, cases, default)
            },
            Statement::Function {name, params, body} => {
                let Identifier(fname) = name;
                let func = self.eval_funtcion_definition_statement(&fname, params, body, false, None);
                if Self::is_error(&func) {
                    return Some(func);
                }
                match self.env.borrow_mut().define_function(fname, &func) {
                    Ok(()) => None,
                    Err(err) => Some(err),
                }
            },
            Statement::Procedure {name, params, body} => {
                let Identifier(pname) = name;
                let func = self.eval_funtcion_definition_statement(&pname, params, body, true, None);
                if Self::is_error(&func) {
                    return Some(func);
                }
                match self.env.borrow_mut().define_function(pname, &func) {
                    Ok(()) => None,
                    Err(err) => Some(err),
                }
            },
            Statement::ModuleFunction {module_name, name, params, body} => {
                let func = self.eval_funtcion_definition_statement(&name, params, body, false, Some(&module_name));
                if Self::is_error(&func) {
                    return Some(func);
                }
                match self.env.borrow_mut().define_function(format!("{}.{}", module_name, name), &func) {
                    Ok(()) => None,
                    Err(err) => Some(err),
                }
            },
            Statement::ModuleProcedure {module_name, name, params, body} => {
                let func = self.eval_funtcion_definition_statement(&name, params, body, true, Some(&module_name));
                if Self::is_error(&func) {
                    return Some(func);
                }
                match self.env.borrow_mut().define_function(format!("{}.{}", module_name, name), &func) {
                    Ok(()) => None,
                    Err(err) => Some(err),
                }
            },
            Statement::Module(i, block) => {
                let Identifier(name) = i;
                let module = self.eval_module_statement(&name, block, false);
                if Self::is_error(&module) {
                    return Some(module);
                }
                let result = self.env.borrow_mut().define_module(name.clone(), &module);
                match result {
                    Ok(()) => {
                        let constructor_name = format!("{}.{}", name.clone(), name.clone());
                        if ! self.env.borrow_mut().does_function_exists(&constructor_name) {
                            return None;
                        }
                        let constructor = self.eval_function_call_expression(
                            Box::new(Expression::Identifier(Identifier(constructor_name))),
                            vec![]
                        );
                        if Self::is_error(&constructor) {
                            Some(constructor)
                        } else {
                            None
                        }
                    },
                    Err(err) => Some(err),
                }
            },
            Statement::Exit => Some(Object::Exit),
        }
    }

    fn eval_if_line_statement(&mut self, condition: Expression, consequence: Statement, alternative: Option<Statement>) -> Option<Object> {
        let cond = match self.eval_expression(condition) {
            Some(o) => if Self::is_error(&o) {
                return Some(o);
            } else {
                o
            },
            None => return Some(Self::error(format!("syntax error")))
        };
        if Self::is_truthy(cond) {
            self.eval_statement(consequence)
        } else {
            match alternative {
                Some(s) => self.eval_statement(s),
                None => None
            }
        }
    }

    fn eval_if_statement(&mut self, condition: Expression, consequence: BlockStatement, alternative: Option<BlockStatement>) -> Option<Object> {
        let cond = match self.eval_expression(condition) {
            Some(o) => if Self::is_error(&o) {
                return Some(o);
            } else {
                o
            },
            None => return Some(Self::error(format!("syntax error")))
        };
        if Self::is_truthy(cond) {
            self.eval_block_statement(consequence)
        } else {
            match alternative {
                Some(s) => self.eval_block_statement(s),
                None => None
            }
        }
    }

    fn eval_elseif_statement(&mut self, condition: Expression, consequence: BlockStatement, alternatives: Vec<(Option<Expression>, BlockStatement)>) -> Option<Object> {
        let cond = match self.eval_expression(condition) {
            Some(o) => if Self::is_error(&o) {
                return Some(o);
            } else {
                o
            },
            None => return Some(Self::error(format!("syntax error")))
        };
        if Self::is_truthy(cond) {
            return self.eval_block_statement(consequence);
        } else {
            for (altcond, block) in alternatives {
                match altcond {
                    Some(e) => {
                        // elseif
                        let cond = match self.eval_expression(e) {
                            Some(o) => if Self::is_error(&o) {
                                return Some(o);
                            } else {
                                o
                            },
                            None => return Some(Self::error(format!("syntax error")))
                        };
                        if Self::is_truthy(cond) {
                            return self.eval_block_statement(block);
                        }
                    },
                    None => {
                        // else
                        return self.eval_block_statement(block);
                    }
                }
            }
        }
        None
    }

    fn eval_select_statement(&mut self, expression: Expression, cases: Vec<(Vec<Expression>, BlockStatement)>, default: Option<BlockStatement>) -> Option<Object> {
        let select_obj = match self.eval_expression(expression) {
            Some(o) => if Self::is_error(&o) {
                return Some(o);
            } else {
                o
            },
            None => return Some(Self::error(format!("syntax error")))
        };
        for (case_exp, block) in cases {
            for e in case_exp {
                match self.eval_expression(e) {
                    Some(o) => {
                        if o == select_obj {
                            return self.eval_block_statement(block);
                        }
                    },
                    None => return Some(Self::error(format!("syntax error")))
                }
            }
        }
        match default {
            Some(b) => self.eval_block_statement(b),
            None => None
        }
    }

    fn eval_loopblock_statement(&mut self, block: BlockStatement) -> Option<Object> {
        for statement in block {
            match self.eval_statement(statement) {
                Some(o) => if Self::is_error(&o) {
                    return Some(o);
                } else {
                    match o {
                        Object::Continue(n) => return Some(Object::Continue(n)),
                        Object::Break(n) => return Some(Object::Break(n)),
                        _ => ()
                    }
                },
                None => ()
            };
        }
        None
    }

    fn eval_for_statement(&mut self,loopvar: Identifier, from: Expression, to: Expression, step: Option<Expression>, block: BlockStatement) -> Option<Object> {
        let Identifier(var) = loopvar;
        let mut counter = match self.eval_expression(from) {
            Some(o) => match o {
                Object::Num(n) => n as i64,
                Object::Bool(b) => if b {1} else {0},
                Object::String(s) => {
                    match s.parse::<i64>() {
                        Ok(i) => i,
                        Err(_) => return Some(Self::error(format!("syntax error: for {} = {}", var, s)))
                    }
                },
                _ => return Some(Self::error(format!("syntax error: for {} = {}", var, o))),
            },
            None => return Some(Self::error(format!("{} should start with number", var))),
        };
        let counter_end = match self.eval_expression(to) {
            Some(o) => match o {
                Object::Num(n) => n as i64,
                Object::Bool(b) => if b {1} else {0},
                Object::String(s) => {
                    match s.parse::<i64>() {
                        Ok(i) => i,
                        Err(_) => return Some(Self::error(format!("syntax error: for {} = {} to {}", var, counter, s)))
                    }
                },
                _ => return Some(Self::error(format!("syntax error: for {} = {} to {}", var, counter, o))),
            },
            None => return Some(Self::error(format!("{} should end with number", var))),
        };
        let step = match step {
            Some(e) => {
                match self.eval_expression(e) {
                    Some(o) => match o {
                        Object::Num(n) => n as i64,
                        Object::Bool(b) => b as i64,
                        Object::String(s) => {
                            match s.parse::<i64>() {
                                Ok(i) => i,
                                Err(_) => return Some(Self::error(format!("syntax error: for {} = {} to {} step {}", var, counter, counter_end, s))),
                            }
                        },
                        _ => return Some(Self::error(format!("syntax error: for {} = {} to {} step {}", var, counter, counter_end, o))),
                    },
                    None => return Some(Self::error(format!("step should be number"))),
                }
            },
            None => 1
        };
        match self.env.borrow_mut().assign(var.clone(), &Object::Num(counter as f64)) {
            Ok(()) => (),
            Err(err) => return Some(err)
        };
        loop {
            match self.eval_loopblock_statement(block.clone()) {
                Some(o) => if Self::is_error(&o) {
                    return Some(o);
                } else {
                    match o {
                        Object::Continue(n) => if n > 1 {
                            return Some(Object::Continue(n - 1));
                        } else {
                            counter += step;
                            match self.env.borrow_mut().assign(var.clone(), &Object::Num(counter as f64)) {
                                Ok(()) => (),
                                Err(err) => return Some(err)
                            };
                            if step > 0 && counter > counter_end || step < 0 && counter < counter_end {
                                break;
                            }
                            continue;
                        },
                        Object::Break(n) => if n > 1 {
                            return Some(Object::Break(n - 1));
                        } else {
                            break;
                        },
                        _ => ()
                    }
                },
                _ => ()
            };
            counter += step;
            match self.env.borrow_mut().assign(var.clone(), &Object::Num(counter as f64)) {
                Ok(()) => (),
                Err(err) => return Some(err)
            };
            if step > 0 && counter > counter_end || step < 0 && counter < counter_end {
                break;
            }
        }
        None
    }

    fn eval_for_in_statement(&mut self, loopvar: Identifier, collection: Expression, block: BlockStatement) -> Option<Object> {
        let Identifier(var) = loopvar;
        let col_obj = match self.eval_expression(collection) {
            Some(o) => {
                match o {
                    Object::Error(m) => return Some(Self::error(m)),
                    Object::Array(a) => a,
                    Object::String(s) => s.chars().map(|c| Object::String(c.to_string())).collect::<Vec<Object>>(),
                    Object::Hash(h, _) => h.keys().map(|key| Object::String(key.clone())).collect::<Vec<Object>>(),
                    Object::SortedHash(h, _) => h.keys().map(|key| Object::String(key.clone())).collect::<Vec<Object>>(),
                    _ => return Some(Self::error(format!("for-in requires array, hashtable, string, or collection")))
                }
            },
            None => return Some(Self::error(format!("syntax error")))
        };

        for o in col_obj {
            match self.env.borrow_mut().assign(var.clone(), &o) {
                Ok(()) => (),
                Err(err) => return Some(err)
            };
            match self.eval_loopblock_statement(block.clone()) {
                Some(Object::Error(m)) => return Some(Self::error(m)),
                Some(Object::Continue(n)) => if n > 1 {
                    return Some(Object::Continue(n - 1));
                } else {
                    continue;
                },
                Some(Object::Break(n)) => if n > 1 {
                    return Some(Object::Break(n - 1));
                } else {
                    break;
                },
                _ => ()
            }
        }
        None
    }

    fn eval_loop_expression(&mut self, expression: Expression) -> Result<bool, Object> {
        match self.eval_expression(expression) {
            Some(o) => Ok(Self::is_truthy(o)),
            None => Err(Self::error(format!("syntax error")))
        }
    }

    fn eval_while_statement(&mut self, expression: Expression, block: BlockStatement) -> Option<Object> {
        let mut flg = match self.eval_loop_expression(expression.clone()) {
            Ok(b) => b,
            Err(e) => return Some(e)
        };
        while flg {
            match self.eval_loopblock_statement(block.clone()) {
                Some(o) => if Self::is_error(&o) {
                    return Some(o);
                } else {
                    match o {
                        Object::Continue(n) => if n > 1{
                            return Some(Object::Continue(n - 1));
                        } else {
                            flg = match self.eval_loop_expression(expression.clone()) {
                                Ok(b) => b,
                                Err(e) => return Some(e)
                            };
                            continue;
                        },
                        Object::Break(n) => if n > 1 {
                            return Some(Object::Break(n - 1));
                        } else {
                            break;
                        },
                        _ => ()
                    }
                },
                _ => ()
            };
            flg = match self.eval_loop_expression(expression.clone()) {
                Ok(b) => b,
                Err(e) => return Some(e)
            };
        }
        None
    }

    fn eval_repeat_statement(&mut self, expression: Expression, block: BlockStatement) -> Option<Object> {
        loop {
            match self.eval_loopblock_statement(block.clone()) {
                Some(o) => if Self::is_error(&o) {
                    return Some(o);
                } else {
                    match o {
                        Object::Continue(n) => if n > 1 {
                            return Some(Object::Continue(n - 1));
                        } else {
                            continue;
                        },
                        Object::Break(n) => if n > 1 {
                            return Some(Object::Break(n - 1));
                        } else {
                            break;
                        },
                        _ => ()
                    }
                },
                _ => ()
            };
            match self.eval_loop_expression(expression.clone()) {
                Ok(b) => if b {
                    break;
                },
                Err(e) => return Some(e)
            };
        }
        None
    }

    fn eval_funtcion_definition_statement(&mut self, name: &String, params: Vec<Identifier>, body: Vec<Statement>, is_proc: bool, module_name: Option<&String>) -> Object {
        for statement in body.clone() {
            match statement {
                Statement::Public(_) | Statement::Const(_) => {
                    match self.eval_statement(statement) {
                        Some(Object::Error(msg)) => return Self::error(msg),
                        _ => {},
                    };
                },
                Statement::Function{name: _, params: _, body: _} |
                Statement::Procedure{name: _, params: _, body: _} => {
                    return Self::error(format!("nested definition of function/procedure is not allowed"));
                },
                _ => {},
            };
        }
        let func = match module_name {
            Some(s) => if is_proc {
                Object::ModuleProcedure(s.clone(), name.clone(), params, body, Rc::clone(&self.env))
            } else {
                Object::ModuleFunction(s.clone(), name.clone(), params, body, Rc::clone(&self.env))
            },
            None => if is_proc {
                Object::Procedure(name.clone(), params, body, Rc::clone(&self.env))
            } else {
                Object::Function(name.clone(), params, body, Rc::clone(&self.env))
            }
        };
        func
    }

    fn eval_module_statement(&mut self, name: &String, block: BlockStatement, is_class: bool) -> Object {
        let mut members = HashMap::new();
        for statement in block {
            match statement {
                Statement::Dim(vec) => {
                    for (i, e) in vec {
                        let Identifier(member_name) = i;
                        let value = match self.eval_expression(e) {
                            Some(o) => if Self::is_error(&o) {
                                return o
                            } else {
                                o
                            },
                            None => Object::Empty
                        };
                        members.insert(member_name.clone(), value.clone());
                        members.insert(format!("this.{}", &member_name), value.clone());
                        members.insert(format!("{}.{}", name, &member_name), value);
                    }
                },
                Statement::Public(vec) |
                Statement::Const(vec)  => {
                    for (i, _) in vec {
                        let Identifier(member_name) = i;
                        let global_name = format!("{}.{}", name, member_name);
                        members.insert(member_name.clone(), Object::GlobalMember(global_name.clone()));
                        members.insert(format!("this.{}", member_name), Object::GlobalMember(global_name));
                    }
                },
                Statement::Function{name: i, params: _, body: _} |
                Statement::Procedure{name: i, params: _, body: _} => {
                    let Identifier(member_name) = i;
<<<<<<< HEAD
                    let value = match self.eval_expression(e) {
                        Some(o) => if Self::is_error(&o) {
                            return o
                        } else {
                            o
                        },
                        None => Object::Empty
                    };
                    members.insert(member_name.clone(), value.clone());
                    members.insert(format!("this.{}", &member_name), value.clone());
                    members.insert(format!("{}.{}", name, &member_name), value);
                },
                Statement::Public(i, _) |
                Statement::Const(i, _)  => {
                    let Identifier(member_name) = i;
                    let global_name = format!("{}.{}", name, member_name);
                    members.insert(member_name.clone(), Object::GlobalMember(global_name.clone()));
                    members.insert(format!("this.{}", member_name), Object::GlobalMember(global_name));
                },
                Statement::Function{name: i, params: _, body: _} |
                Statement::Procedure{name: i, params: _, body: _} => {
                    let Identifier(member_name) = i;
=======
>>>>>>> 98393031
                    let global_name = format!("{}.{}", name, member_name);
                    members.insert(format!("{}{}", MODULE_FUNC_PREFIX, &member_name), Object::GlobalMember(global_name.clone()));
                    members.insert(format!("{}this.{}", MODULE_FUNC_PREFIX, &member_name), Object::GlobalMember(global_name));
                },
                _ => return Self::error(format!("invalid statement"))
            }
        }
        if is_class {
            Self::error(format!("class is not supported"))
        } else {
            Object::Module(name.clone(), members)
        }
    }

    fn eval_expression(&mut self, expression: Expression) -> Option<Object> {
        let some_obj = match expression {
            Expression::Identifier(i) => Some(self.eval_identifier(i)),
            Expression::Array(v, s) => {
                let capacity = match self.eval_expression(*s) {
                    Some(o) => {
                        if Self::is_error(&o) {
                            return Some(o);
                        }
                        match o {
                            Object::Num(n) => n as usize + 1,
                            Object::Empty => v.len(),
                            _ => return Some(Self::error(format!("invalid index: {}", o)))
                        }
                    },
                    None => return None
                };
                let mut array = Vec::with_capacity(capacity);
                for e in v {
                    array.push(self.eval_expression(e).unwrap());
                }
                while array.len() < capacity {
                    array.push(Object::Empty);
                }
                Some(Object::Array(array))
            },
            Expression::Literal(l) => Some(self.eval_literal(l)),
            Expression::Prefix(p, r) => if let Some(right) = self.eval_expression(*r) {
                Some(self.eval_prefix_expression(p, right))
            } else {
                None
            },
            Expression::Infix(i, l, r) => {
                let left = match self.eval_expression(*l) {
                    Some(o) => if Self::is_error(&o) {
                        return Some(o);
                    } else {
                        o
                    },
                    None => return None
                };
                let right = match self.eval_expression(*r) {
                    Some(o) => if Self::is_error(&o) {
                        return Some(o);
                    } else {
                        o
                    },
                    None => return None
                };
                Some(self.eval_infix_expression(i, left, right))
            },
            Expression::Index(l, i) => {
                let left = match self.eval_expression(*l) {
                    Some(o) => if Self::is_error(&o) {
                        return Some(o);
                    } else {
                        o
                    },
                    None => return None
                };
                let index = match self.eval_expression(*i) {
                    Some(o) => if Self::is_error(&o) {
                        return Some(o);
                    } else {
                        o
                    },
                    None => return None
                };
                Some(self.eval_index_expression(left, index))
            },
            Expression::AnonymusFunction {params, body} => {
                Some(Object::AnonFunc(params, body, Rc::clone(&self.env)))
            },
            Expression::AnonymusProcedure {params, body} => {
                Some(Object::AnonProc(params, body, Rc::clone(&self.env)))
            },
            Expression::FuncCall {func, args} => {
                Some(self.eval_function_call_expression(func, args))
            },
            Expression::Assign(l, r) => {
                let value = match self.eval_expression(*r) {
                    Some(o) => o,
                    None => return None
                };
                if Self::is_error(&value) {
                    Some(value)
                } else {
                    self.eval_assign_expression(*l, value)
                }
            },
            Expression::CompoundAssign(l, r, i) => {
                let left = match self.eval_expression(*l.clone()) {
                    Some(o) => if Self::is_error(&o) {
                        return Some(o);
                    } else {
                        o
                    },
                    None => return None
                };
                let right = match self.eval_expression(*r) {
                    Some(o) => if Self::is_error(&o) {
                        return Some(o);
                    } else {
                        o
                    },
                    None => return None
                };
                // let left = self.eval_expression(*l.clone());
                // let right = self.eval_expression(*r);
                let value= self.eval_infix_expression(i, left, right);
                if Self::is_error(&value) {
                    Some(value)
                } else {
                    self.eval_assign_expression(*l, value)
                }
            },
            Expression::Ternary {condition, consequence, alternative} => {
                self.eval_ternary_expression(*condition, *consequence, *alternative)
            },
            Expression::DotCall(l, r) => {
                Some(self.eval_dotcall_expression(*l, *r))
            },
        };
        match some_obj {
            Some(Object::GlobalMember(s)) => {
                self.eval_expression(Expression::Identifier(Identifier(s)))
            },
            _ => some_obj
        }
    }

    fn eval_identifier(&mut self, identifier: Identifier) -> Object {
        let Identifier(name) = identifier;
        let mut env = self.env.borrow_mut();
        match env.get_variable(&name) {
            Some(o) => match o {
                Object::BuiltinConst(bc) => *bc,
                _ => o
            },
            None => match env.get_func(&name) {
                Some(o) => o,
                None => match env.get_module(&name) {
                    Some(o) => o,
                    None => Object::Error(String::from(format!("identifier not found: {}", name)))
                }
            }
        }
    }

    fn eval_prefix_expression(&mut self, prefix: Prefix, right: Object) -> Object {
        match prefix {
            Prefix::Not => self.eval_not_operator_expression(right),
            Prefix::Minus => self.eval_minus_operator_expression(right),
            Prefix::Plus => self.eval_plus_operator_expression(right),
        }
    }

    fn eval_not_operator_expression(&mut self, right: Object) -> Object {
        match right {
            Object::Bool(true) => Object::Bool(false),
            Object::Bool(false) => Object::Bool(true),
            Object::Empty => Object::Bool(true),
            Object::Num(n) => {
                Object::Bool(n == 0.0)
            },
            _ => Object::Bool(false)
        }
    }

    fn eval_minus_operator_expression(&mut self, right: Object) -> Object {
        match right {
            Object::Num(n) => Object::Num(-n),
            _ => Self::error(format!("1 unknown operator: -{}", right))
        }
    }

    fn eval_plus_operator_expression(&mut self, right: Object) -> Object {
        match right {
            Object::Num(n) => Object::Num(n),
            _ => Self::error(format!("2 unknown operator: +{}", right))
        }
    }

    fn eval_index_expression(&mut self, left: Object, index: Object) -> Object {
        match left {
            Object::Array(ref a) => if let Object::Num(i) = index {
                self.eval_array_index_expression(a.clone(), i as i64)
            } else {
                Self::error(format!("imvalid index: {}[{}]", left, index))
            },
            Object::Hash(ref h, casecare) => {
                let key = match index {
                    Object::Num(n) => n.to_string(),
                    Object::Bool(b) => b.to_string(),
                    Object::String(s) => if casecare {
                        s
                    } else {
                        s.to_ascii_uppercase()
                    },
                    Object::Error(_) => return index,
                    _ => return Self::error(format!("invalid hash key:{}", index))
                };
                match h.get(&key) {
                    Some(o) => o.clone(),
                    None => Object::Empty
                }
            },
            Object::SortedHash(ref h, casecare) => {
                let key = match index {
                    Object::Num(n) => n.to_string(),
                    Object::Bool(b) => b.to_string(),
                    Object::String(s) => if casecare {
                        s
                    } else {
                        s.to_ascii_uppercase()
                    },
                    Object::Error(_) => return index,
                    _ => return Self::error(format!("invalid hash key:{}", index))
                };
                match h.get(&key) {
                    Some(o) => o.clone(),
                    None => Object::Empty
                }
            },
            _ => Self::error(format!("not array or hashtable: {}", left))
        }
    }

    fn eval_array_index_expression(&mut self, array: Vec<Object>, index: i64) -> Object {
        let max = (array.len() as i64) - 1;
        if index < 0 || index > max {
            return Self::error(format!("index out of bounds: {}", index));
        }

        match array.get(index as usize) {
            Some(o) => o.clone(),
            None => Object::Empty
        }
    }

    fn eval_assign_expression(&mut self, left: Expression, value: Object) -> Option<Object> {

        match left {
            Expression::Identifier(i) => {
                let Identifier(name) = i;
                match self.env.borrow_mut().assign(name, &value) {
                    Ok(()) => None,
                    Err(err) => Some(err)
                }
            },
            Expression::Index(n, i) => {
                let name = match *n {
                    Expression::Identifier(i) => {
                        let Identifier(n) = i;
                        n
                    },
                    _ => return None
                };
                let index = match self.eval_expression(*i) {
                    Some(o) => o,
                    None => return None
                };
                let mut env = self.env.borrow_mut();
                match env.get_variable(&name) {
                    Some(o) => {
                        match o {
                            Object::Array(a) => {
                                let mut arr = a.clone();
                                match index {
                                    Object::Num(n) => {
                                        let i = n as usize;
                                        if i < arr.len() {
                                            arr[i] = value;
                                            match env.assign(name, &Object::Array(arr)) {
                                                Ok(()) => (),
                                                Err(err) => return Some(err)
                                            };
                                        }
                                    },
                                    _ => return Some(Self::error(format!("invalid index: {}", index)))
                                };
                            },
                            Object::Hash(h, casecare) => {
                                let key = match index {
                                    Object::Num(n) => n.to_string(),
                                    Object::Bool(b) => b.to_string(),
                                    Object::String(s) => if casecare {
                                        s
                                    } else {
                                        s.to_ascii_uppercase()
                                    },
                                    _ => return Some(Self::error(format!("invalid hash key: {}", index)))
                                };
                                let mut hash = h.clone();
                                hash.entry(key).or_insert_with(|| value);
                                match env.assign(name, &Object::Hash(hash, casecare)) {
                                    Ok(()) => (),
                                    Err(err) => return Some(err)
                                };
                            },
                            Object::SortedHash(h, casecare) => {
                                let key = match index {
                                    Object::Num(n) => n.to_string(),
                                    Object::Bool(b) => b.to_string(),
                                    Object::String(s) => if casecare {
                                        s
                                    } else {
                                        s.to_ascii_uppercase()
                                    },
                                    _ => return Some(Self::error(format!("invalid hash key: {}", index)))
                                };
                                let mut hash = h.clone();
                                hash.entry(key).or_insert_with(|| value);
                                match env.assign(name, &Object::SortedHash(hash, casecare)) {
                                    Ok(()) => (),
                                    Err(err) => return Some(err)
                                };
                            },
                            _ => return Some(Self::error(format!("not an array or hashtable: {}", name)))
                        };
                    },
                    None => return None
                };
                None
            },
            _ => None
        }
    }

    fn eval_infix_expression(&mut self, infix: Infix, left: Object, right: Object) -> Object {
        match infix {
            Infix::Equal => return Object::Bool(left == right),
            Infix::NotEqual => return Object::Bool(left != right),
            _ => (),
        }
        match left {
            Object::Num(l) => {
                match right {
                    Object::Num(n) => {
                        self.eval_infix_number_expression(infix, l, n)
                    },
                    Object::String(_) | Object::Empty => {
                        self.eval_infix_string_expression(infix, left, right)
                    },
                    Object::Bool(b) => {
                        self.eval_infix_number_expression(infix, l, b as i64 as f64)
                    },
                    _ => {
                        Self::error(format!("mismatched type: {} {} {}", left, infix, right))
                    }
                }
            },
            Object::String(_) => {
                match right {
                    Object::Num(_) | Object::String(_) | Object::Bool(_) | Object::Empty => (),
                    _ => return Self::error(format!("mismatched type: {} {} {}", left, infix, right))
                };
                self.eval_infix_string_expression(infix, left, right)
            },
            Object::Bool(l) => match right {
                Object::Bool(b) => self.eval_infix_logical_operator_expression(infix, l, b),
                Object::String(_) | Object::Empty => self.eval_infix_string_expression(infix, left, right),
                Object::Num(n) => self.eval_infix_number_expression(infix, l as i64 as f64, n),
                _ => Self::error(format!("mismatched type: {} {} {}", left, infix, right))
            },
            _ => Self::error(format!("bad operator: {} {} {}", left, infix, right))
        }
    }

    fn eval_infix_number_expression(&mut self, infix: Infix, left: f64, right: f64) -> Object {
        match infix {
            Infix::Plus => Object::Num(left + right),
            Infix::Minus => Object::Num(left - right),
            Infix::Multiply => Object::Num(left * right),
            Infix::Divide => Object::Num(left / right),
            Infix::Mod => Object::Num(left % right),
            Infix::LessThan => Object::Bool(left < right),
            Infix::LessThanEqual => Object::Bool(left <= right),
            Infix::GreaterThan => Object::Bool(left > right),
            Infix::GreaterThanEqual => Object::Bool(left >= right),
            Infix::Equal => Object::Bool(left == right),
            Infix::NotEqual => Object::Bool(left != right),
            Infix::And => Object::Num((left as i64 & right as i64) as f64),
            Infix::Or => Object::Num((left as i64 | right as i64) as f64),
            Infix::Xor => Object::Num((left as i64 ^ right as i64) as f64),
            Infix::Assign => Self::error(format!("you can not assign variable in expression: {} {} {}", left, infix, right))
        }
    }

    fn eval_infix_string_expression(&mut self, infix: Infix, left: Object, right: Object) -> Object {
        match infix {
            Infix::Plus => Object::String(format!("{}{}", left, right)),
            Infix::Equal => Object::Bool(left == right),
            _ => Self::error(format!("bad operator: {} {} {}", left, infix, right))
        }
    }

    fn eval_infix_logical_operator_expression(&mut self, infix: Infix, left: bool, right: bool) -> Object {
        match infix {
            Infix::And => Object::Bool(left && right),
            Infix::Or => Object::Bool(left || right),
            _ => self.eval_infix_number_expression(infix, left as i64 as f64, right as i64 as f64)
        }
    }

    fn eval_literal(&mut self, literal: Literal) -> Object {
        match literal {
            Literal::Num(value) => Object::Num(value),
            Literal::String(value) => Object::String(value),
            Literal::Bool(value) => Object::Bool(value),
            Literal::Array(objects) => self.eval_array_literal(objects),
            Literal::Empty => Object::Empty,
            Literal::Null => Object::Null,
            Literal::Nothing => Object::Nothing,
        }
    }

    fn eval_array_literal(&mut self, objects: Vec<Expression>) -> Object {
        Object::Array(
            objects.iter().map(
                |e| self.eval_expression(e.clone()).unwrap()
            ).collect::<Vec<_>>()
        )
    }

    fn eval_expression_for_func_call(&mut self, expression: Expression) -> Option<Object> {
        // 関数定義から探してなかったら変数を見る
        match expression {
            Expression::Identifier(i) => {
                let Identifier(name) = i;
                let mut env = self.env.borrow_mut();
                // モジュールローカルから関数を探す
                match env.get_variable(&format!("{}{}", MODULE_FUNC_PREFIX, &name)) {
                    Some(o) => Some(o),
                    None => match env.get_func(&name.replace("global.", "")) {
                        Some(o) => Some(o),
                        None => match env.get_func(&name) {
                            Some(o) => Some(o),
                            None => match env.get_variable(&name) {
                                Some(o) => Some(o),
                                None => Some(Object::Error(format!("function not found: {}", name)))
                            }
                        }
                    }
                }
            },
            _ => self.eval_expression(expression)
        }
    }

    fn builtin_func_result(&mut self, result: Object) -> Object {
        match result {
            Object::Eval(s) => {
                let mut parser = Parser::new(Lexer::new(&s));
                let program = parser.parse();
                let errors = parser.get_errors();
                if errors.len() > 0 {
                    let mut eval_parse_error = format!("eval parse error[{}]:", errors.len());
                    for err in errors {
                        eval_parse_error = format!("{}, {}", eval_parse_error, err);
                    }
                    return Self::error(eval_parse_error);
                }
                match self.eval(program) {
                    Some(o) => o,
                    None => Object::Empty
                }
            },
            Object::Debug(t) => match t {
                DebugType::PrintEnv(s) => {
                    self.env.borrow_mut().print_env(s);
                    Object::Empty
                },
            },
            _ => result
        }
    }

    fn eval_function_call_expression(&mut self, func: Box<Expression>, args: Vec<Expression>) -> Object {
        let arguments = args.iter().map(
            |e| self.eval_expression(e.clone()).unwrap()
        ).collect::<Vec<_>>();

        let mut is_proc = false;
        let mut copy_scope = false;
        let mut module_name = String::new();
        let (params, body, env) = match self.eval_expression_for_func_call(*func) {
            Some(o) => match o {

                Object::Function(_, p, b, e) => (p, b, e),
                Object::Procedure(_, p, b, e) => {
                    is_proc = true;
                    (p, b, e)
                },
                Object::ModuleFunction(m, _, p, b, e) => {
                    module_name = m;
                    (p, b, e)
                },
                Object::ModuleProcedure(m, _, p, b, e) => {
                    module_name = m;
                    is_proc = true;
                    (p, b, e)
                },
                Object::AnonFunc(p, b, e) => {
                    copy_scope = true;
                    (p, b, e)
                },
                Object::AnonProc(p, b, e) => {
                    copy_scope = true;
                    is_proc = true;
                    (p, b, e)
                },
                Object::BuiltinFunction(expected_param_len, f) => {
<<<<<<< HEAD
                    if expected_param_len > 0 || expected_param_len <= arguments.len() as i32 {
                        let func_result = f(arguments);
                        return self.builtin_func_result(func_result);
                    } else {
                        return Self::error(format!(
                            "too much arguments ({}). max count of arguments should be {}",
                            arguments.len(), expected_param_len
=======
                    if expected_param_len >= arguments.len() as i32 {
                        let func_result = f(arguments);
                        return self.builtin_func_result(func_result);
                    } else {
                        let l = arguments.len();
                        return Self::error(format!(
                            "{} argument{} were given, should be {}{}",
                            l, if l > 1 {"s"} else {""}, expected_param_len, if l > 1 {" (or less)"} else {""}
>>>>>>> 98393031
                        ));
                    }
                },
                Object::GlobalMember(s) => {
                    return self.eval_function_call_expression(
                        Box::new(Expression::Identifier(Identifier(s))),
                        args
                    );
                },
                Object::Error(err) => return Object::Error(err),
                _ => return Self::error(format!(
                    "{} is not a function", o
                )),
            },
            None => return Object::Empty,
        };

        if params.len() != arguments.len() {
            return Self::error(format!(
                "length of arguments should be {}, not {}",
                params.len(),
                arguments.len()
            ));
        }

        let current_env = Rc::clone(&self.env);
        let mut scoped_env = if copy_scope {
            Env::copy_scope(Rc::clone(&env))
        } else {
            Env::new_scope(Rc::clone(&env))
        };
        let list = params.iter().zip(arguments.iter());
        for (_, (identifier, o)) in list.enumerate() {
            let Identifier(name) = identifier.clone();
            scoped_env.set_function_params(name, o);
        }

        if module_name.len() > 0 {
            scoped_env.set_module_private_member(&module_name);
        }

        self.env = Rc::new(RefCell::new(scoped_env));
        let object = self.eval_block_statement(body);
        let result = if is_proc {
            Object::Empty
        } else {
            match self.env.borrow_mut().get_variable(&"result".to_string()) {
                Some(o) => o,
                None => Object::Empty
            }
        };
        let updated_public = self.env.borrow_mut().get_public_scope();
        let mut new = HashMap::new();
        if module_name.len() > 0 {
            let mut env = self.env.borrow_mut();
            match env.get_module(&module_name) {
                Some(Object::Module(_, map)) => {
                    for (k, _) in map {
                        match env.get_variable(&k) {
                            Some(o) => new.insert(k, o),
                            None => None,
                        };
                    }
                },
                _ => (),
            };
        };
        self.env = current_env;
        self.env.borrow_mut().set_public_scope(updated_public);
        // update module private members
        if new.len() > 0 {
            self.env.borrow_mut().update_module(&module_name, &Object::Module(module_name.clone(), new));
        }

        match object {
            Some(o) => if Self::is_error(&o) {
                o
            } else {
                result
            },
            None => result
        }
    }

    fn eval_ternary_expression(&mut self, condition: Expression, consequence: Expression, alternative: Expression) -> Option<Object> {
        let condition = match self.eval_expression(condition) {
            Some(c) => c,
            None => return None
        };
        if Self::is_error(&condition) {
            return Some(condition);
        }
        if Self::is_truthy(condition) {
            self.eval_expression(consequence)
        } else {
            self.eval_expression(alternative)
        }
    }

    fn eval_dotcall_expression(&mut self, left: Expression, right: Expression) -> Object {
        let instance = match left {
            Expression::Identifier(_) |
            Expression::Index(_, _) |
            Expression::FuncCall{func:_, args:_} |
            Expression::DotCall(_, _)=> {
                self.eval_expression(left)
            },
            _ => return Self::error(format!("bad operator"))
        };
        match instance {
            Some(o) => match o {
                Object::Module(name, map) => {
                    match right {
                        Expression::Identifier(i) => {
                            let Identifier(member) = i;
                            match self.eval_expression(Expression::Identifier(Identifier(format!("{}.{}", name, member)))) {
                                Some(o) => if Self::is_error(&o) {
                                    if map.contains_key(&member) {
                                        Self::error(format!("you can not access to {}.{}", name, member))
                                    } else {
                                        o
                                    }
                                } else {
                                    o
                                },
                                None => Self::error(format!(". operator: syntax error"))
                            }
                        },
                        _ => Self::error(format!("member does not exist."))
                    }
                },
                Object::Error(_) => return o,
                _ => Self::error(format!(". operator not supported"))
            },
            None => Self::error(format!(". operator: syntax error"))
        }
    }

}

#[cfg(test)]
mod tests {
    use crate::evaluator::builtins::init_builtins;
    use crate::evaluator::*;
    use crate::lexer::Lexer;
    use crate::parser::Parser;

    fn eval_test(input: &str, expected: Option<Object>, ast: bool) {
        assert_eq!(eval(input, ast), expected);
    }

    fn eval(input: &str, ast: bool) -> Option<Object> {
        let (f, c) = init_builtins();
        let mut e = Evaluator::new(Rc::new(
            RefCell::new(Env::from_builtin(f, c))
        ));
        let program = Parser::new(Lexer::new(input)).parse();
        if ast {
            println!("{:?}", program);
        }
        let result = e.eval(program);
        result
    }

    // 変数とか関数とか予め定義しておく
    fn eval_env(input: &str) -> Evaluator {
        let (f, c) = init_builtins();
        let mut e = Evaluator::new(Rc::new(
            RefCell::new(Env::from_builtin(f, c))
        ));
        let program = Parser::new(Lexer::new(input)).parse();
        e.eval(program);
        e
    }

    //
    fn eval_test_with_env(e: &mut Evaluator, input: &str, expected: Option<Object>) {
        let program = Parser::new(Lexer::new(input)).parse();
        assert_eq!(e.eval(program), expected)
    }


    #[test]
    fn test_num_expression() {
        let test_cases = vec![
            ("5", Some(Object::Num(5.0))),
            ("10", Some(Object::Num(10.0))),
            ("-5", Some(Object::Num(-5.0))),
            ("-10", Some(Object::Num(-10.0))),
            ("1.23", Some(Object::Num(1.23))),
            ("-1.23", Some(Object::Num(-1.23))),
            ("+(-5)", Some(Object::Num(-5.0))),
            ("1 + 2 + 3 - 4", Some(Object::Num(2.0))),
            ("2 * 3 * 4", Some(Object::Num(24.0))),
            ("-3 + 3 * 2 + -3", Some(Object::Num(0.0))),
            ("5 + 3 * -2", Some(Object::Num(-1.0))),
            ("6 / 3 * 2 + 1", Some(Object::Num(5.0))),
            ("1.2 + 2.4", Some(Object::Num(3.5999999999999996))),
            ("1.2 * 3", Some(Object::Num(3.5999999999999996))),
            ("2 * (5 + 10)", Some(Object::Num(30.0))),
            ("3 * 3 * 3 + 10", Some(Object::Num(37.0))),
            ("3 * (3 * 3) + 10", Some(Object::Num(37.0))),
            ("(5 + 10 * 2 + 15 / 3) * 2 + -10", Some(Object::Num(50.0))),
            ("1 + TRUE", Some(Object::Num(2.0))),
            ("1 + false", Some(Object::Num(1.0))),
            ("TRUE + 1", Some(Object::Num(2.0))),
            ("5 mod 3", Some(Object::Num(2.0))),
        ];
        for (input, expected) in test_cases {
            eval_test(input, expected, false);
        }
    }

    #[test]
    fn test_string_infix() {
        let test_cases = vec![
            (r#""hoge" + "fuga""#, Some(Object::String("hogefuga".to_string()))),
            (r#""hoge" + 100"#, Some(Object::String("hoge100".to_string()))),
            (r#"400 + "fuga""#, Some(Object::String("400fuga".to_string()))),
            (r#""hoge" + TRUE"#, Some(Object::String("hogeTrue".to_string()))),
            (r#""hoge" + FALSE"#, Some(Object::String("hogeFalse".to_string()))),
            (r#"TRUE + "hoge""#, Some(Object::String("Truehoge".to_string()))),
            (r#""hoge" = "hoge""#, Some(Object::Bool(true))),
            (r#""hoge" == "hoge""#, Some(Object::Bool(true))),
            (r#""hoge" == "fuga""#, Some(Object::Bool(false))),
            (r#""hoge" == "HOGE""#, Some(Object::Bool(false))),
            (r#""hoge" == 1"#, Some(Object::Bool(false))),
            (r#""hoge" != 1"#, Some(Object::Bool(true))),
            (r#""hoge" <> 1"#, Some(Object::Bool(true))),
            (r#""hoge" <> "hoge"#, Some(Object::Bool(false))),
        ];
        for (input, expected) in test_cases {
            eval_test(input, expected, false);
        }
    }

    #[test]
    fn test_assign_variable() {
        let test_cases = vec![
            (
                r#"
dim hoge = 1
hoge = 2
hoge
                "#,
                Some(Object::Num(2.0))
            ),
            (
                r#"
dim HOGE = 2
hoge
                "#,
                Some(Object::Num(2.0))
            ),
            (
                r#"
dim hoge = 2
dim hoge = 3
                "#,
                Some(Object::Error("HOGE is already defined.".to_string()))
            ),
        ];
        for (input, expected) in test_cases {
            eval_test(input, expected, false);
        }
    }

    #[test]
    fn test_assign_hashtbl() {
        let test_cases = vec![
            (
                r#"
hashtbl hoge
hoge["test"] = 2
hoge["test"]
                "#,
                Some(Object::Num(2.0))
            ),
            (
                r#"
hashtbl hoge
hoge["test"] = 2
hoge["TEST"]
                "#,
                Some(Object::Num(2.0))
            ),
            (
                r#"
hashtbl hoge
hoge[1.23] = 2
hoge[1.23]
                "#,
                Some(Object::Num(2.0))
            ),
            (
                r#"
hashtbl hoge
hoge[FALSE] = 2
hoge[FALSE]
                "#,
                Some(Object::Num(2.0))
            ),
            (
                r#"
hashtbl hoge = HASH_CASECARE
hoge["abc"] = 1
hoge["ABC"] = 2
hoge["abc"] + hoge["ABC"]
                "#,
                Some(Object::Num(3.0))
            ),
            (
                r#"
hashtbl hoge = HASH_CASECARE or HASH_SORT
hoge["abc"] = "a"
hoge["ABC"] = "b"
hoge["000"] = "c"
hoge["999"] = "d"

a = ""
for key in hoge
    a = a + hoge[key]
next
a
                "#,
                Some(Object::String("cdba".to_string()))
            ),
            (
                r#"
public hashtbl hoge
hoge["a"] = "hoge"

function f(key)
    result = hoge[key]
fend

f("a")
                "#,
                Some(Object::String("hoge".to_string()))
            ),
        ];
        for (input, expected) in test_cases {
            eval_test(input, expected, false);
        }
    }

    #[test]
    fn test_assign_array() {
        let input = r#"
dim hoge[] = 1,3,5
hoge[0] = "hoge"
hoge[0]
        "#;
        eval_test(input, Some(Object::String("hoge".to_string())), false);
    }

    #[test]
    fn test_assign_array_literal() {
        let input = r#"
hoge = [1,3,5]
hoge[0] = 2
hoge[0]
        "#;
        eval_test(input, Some(Object::Num(2.0)), false);
    }

    #[test]
    fn test_public() {
        let input = r#"
public hoge = 1
hoge
        "#;
        eval_test(input, Some(Object::Num(1.0)), false);
    }

    #[test]
    fn test_array_definition() {
        let input = r#"
dim hoge[3] = 1, 2
hoge
        "#;
        eval_test(input, Some(Object::Array(vec![
            Object::Num(1.0),
            Object::Num(2.0),
            Object::Empty,
            Object::Empty,
        ])), false);
    }

    #[test]
    fn test_print() {
        let input = r#"
hoge = "print test"
print hoge
        "#;
        eval_test(input, None, false);
    }

    #[test]
    fn test_for() {
        let test_cases = vec![
            (
                r#"
for i = 0 to 3
next
i
                "#,
                Some(Object::Num(4.0))
            ),
            (
                r#"
for i = 0 to 2
    i = 10
next
i
                "#,
                Some(Object::Num(3.0))
            ),
            (
                r#"
for i = 0 to 5 step 2
next
i
                "#,
                Some(Object::Num(6.0))
            ),
            (
                r#"
for i = 5 to 0 step -2
next
i
                "#,
                Some(Object::Num(-1.0))
            ),
            (
                r#"
for i = "0" to "5" step "2"
next
i
                "#,
                Some(Object::Num(6.0))
            ),
            (
                r#"
for i = 0 to "5s"
next
                "#,
                Some(Object::Error("syntax error: for i = 0 to 5s".to_string()))
            ),
            (
                r#"
a = 1
for i = 0 to 3
    continue
    a = a  + 1
next
a
                "#,
                Some(Object::Num(1.0))
            ),
            (
                r#"
a = 1
for i = 0 to 20
    break
    a = 5
next
a
                "#,
                Some(Object::Num(1.0))
            ),
        ];
        for (input, expected) in test_cases {
            eval_test(input, expected, false);
        }
    }


    #[test]
    fn test_forin() {
        let test_cases = vec![
            (
                r#"
dim hoge[] = 1,2,3,4,5
a = 0
for n in hoge
    a = a + n
next
a
                "#,
                Some(Object::Num(15.0))
            ),
            (
                r#"
a = ""
for c in "hoge"
    a = c + a
next
a
                "#,
                Some(Object::String("egoh".to_string()))
            ),
            (
                r#"
hashtbl hoge
hoge[1] = 1
hoge[2] = 2
hoge[3] = 3
a = 0
for key in hoge
    a = a + hoge[key]
next
a
                "#,
                Some(Object::Num(6.0))
            ),
            (
                r#"
dim hoge[] = 1,2,3,4,5
a = 0
for n in hoge
    a = a + n
    if n = 3 then break
next
a
                "#,
                Some(Object::Num(6.0))
            ),
            (
                r#"
dim hoge[] = 1,2,3,4,5
a = 0
for n in hoge
    continue
    a = a + n
next
a
                "#,
                Some(Object::Num(0.0))
            ),
        ];
        for (input, expected) in test_cases {
            eval_test(input, expected, false);
        }
    }


    #[test]
    fn test_while() {
        let test_cases = vec![
            (
                r#"
a = 5
while a > 0
    a = a -1
wend
a
                "#,
                Some(Object::Num(0.0))
            ),
            (
                r#"
a = 0
while a < 3
    a = a + 1
    continue
    a = a + 1
wend
while true
    a = a + 1
    break
    a = a + 1
wend
a
                "#,
                Some(Object::Num(4.0))
            ),
        ];
        for (input, expected) in test_cases {
            eval_test(input, expected, false);
        }
    }

    #[test]
    fn test_repeat() {
        let test_cases = vec![
            (
                r#"
a = 5
repeat
    a = a - 1
until a < 1
a
                "#,
                Some(Object::Num(0.0))
            ),
            (
                r#"
a = 2
repeat
    a = a - 1
    if a < 0 then break else continue
until false
a
                "#,
                Some(Object::Num(-1.0))
            ),
        ];
        for (input, expected) in test_cases {
            eval_test(input, expected, false);
        }
    }

    #[test]
    fn test_if_1line() {
        let test_cases = vec![
            (
                r#"
if true then a = "a is true" else a = "a is false"
a
                "#,
                Some(Object::String("a is true".to_string()))
            ),
            (
                r#"
if 1 < 0 then a = "a is true" else a = "a is false"
a
                "#,
                Some(Object::String("a is false".to_string()))
            ),
            (
                r#"
if true then print "test sucseed!" else print "should not be printed"
                "#,
                None
            ),
            (
                r#"
a = 1
if false then a = 5
a
                "#,
                Some(Object::Num(1.0))
            ),
        ];
        for (input, expected) in test_cases {
            eval_test(input, expected, false);
        }
    }

    #[test]
    fn test_if() {
        let test_cases = vec![
            (
                r#"
if true then
    a = "a is true"
else
    a = "a is false"
endif
a
                "#,
                Some(Object::String("a is true".to_string()))
            ),
            (
                r#"
if 0 then
    a = "a is true"
else
    a = "a is false"
endif
a
                "#,
                Some(Object::String("a is false".to_string()))
            ),
            (
                r#"
if true then
    a = "test sucseed!"
else
    a = "should not get this message"
endif
a
                "#,
                Some(Object::String("test sucseed!".to_string()))
            ),
            (
                r#"
a = 1
if false then
    a = 5
endif
a
                "#,
                Some(Object::Num(1.0))
            ),
        ];
        for (input, expected) in test_cases {
            eval_test(input, expected, false);
        }
    }

    #[test]
    fn test_elseif() {
        let test_cases = vec![
            (
                r#"
if false then
    a = "should not get this message"
elseif true then
    a = "test1 sucseed!"
endif
a
                "#,
                Some(Object::String("test1 sucseed!".to_string()))
            ),
            (
                r#"
if false then
    a = "should not get this message"
elseif false then
    a = "should not get this message"
elseif true then
    a = "test2 sucseed!"
endif
a
                "#,
                Some(Object::String("test2 sucseed!".to_string()))
            ),
            (
                r#"
if false then
    a = "should not get this message"
elseif false then
    a = "should not get this message"
else
    a = "test3 sucseed!"
endif
a
                "#,
                Some(Object::String("test3 sucseed!".to_string()))
            ),
            (
                r#"
if true then
    a = "test4 sucseed!"
elseif true then
    a = "should not get this message"
else
    a = "should not get this message"
endif
a
                "#,
                Some(Object::String("test4 sucseed!".to_string()))
            ),
        ];
        for (input, expected) in test_cases {
            eval_test(input, expected, false);
        }
    }

    #[test]
    fn test_select() {
        let test_cases = vec![
            (
                r#"
select 1
    case 1
        a = "test1 sucseed!"
    case 2
        a = "should not get this message"
    default
        a = "should not get this message"
selend
a
                "#,
                Some(Object::String("test1 sucseed!".to_string()))
            ),
            (
                r#"
select 3
    case 1
        a = "should not get this message"
    case 2, 3
        a = "test2 sucseed!"
    default
        a = "should not get this message"
selend
a
                "#,
                Some(Object::String("test2 sucseed!".to_string()))
            ),
            (
                r#"
select 6
    case 1
        a = "should not get this message"
    case 2, 3
        a = "should not get this message"
    default
        a = "test3 sucseed!"
selend
a
                "#,
                Some(Object::String("test3 sucseed!".to_string()))
            ),
            (
                r#"
select 6
    default
        a = "test4 sucseed!"
selend
a
                "#,
                Some(Object::String("test4 sucseed!".to_string()))
            ),
            (
                r#"
select true
    case 1 = 2
        a = "should not get this message"
    case 2 = 2
        a = "test5 sucseed!"
selend
a
                "#,
                Some(Object::String("test5 sucseed!".to_string()))
            ),
        ];
        for (input, expected) in test_cases {
            eval_test(input, expected, false);
        }
    }

    #[test]
    fn test_block_in_loopblock() {
        let test_cases = vec![
            (
                r#"
a = 0
while true
    select a
        case 5
            break
            a = a + 1
        default
            a = a + 1
    selend
    if a >= 6 then break
wend
a
                "#,
                Some(Object::Num(5.0))
            ),
            (
                r#"
a = 0
while true
    if a = 5 then
        break
        a = a + 1
    else
        a = a + 1
    endif
    if a >= 6 then break
wend
a
                "#,
                Some(Object::Num(5.0))
            ),
            (
                r#"
a = 1
while a < 5
    while TRUE
        a = a + 1
        continue 2
    wend
wend
a
                "#,
                Some(Object::Num(5.0))
            ),
            (
                r#"
a = 1
for i = 0 to 5
    for j = 0 to 5
        a = a + 1
        continue 2
    next
next
a
                "#,
                Some(Object::Num(7.0))
            ),
            (
                r#"
a = 1
repeat
    repeat
        a = a + 1
        break 2
    until false
until false
a
                "#,
                Some(Object::Num(2.0))
            ),
        ];
        for (input, expected) in test_cases {
            eval_test(input, expected, false);
        }
    }

    #[test]
    fn test_function() {
        let test_cases = vec![
            (
                r#"
a = hoge(1, 2)
a

function hoge(x, y)
　result = x + fuga(y)
fend
function fuga(n)
　result = n * 2
fend
                "#,
                Some(Object::Num(5.0))
            ),
            (
                r#"
hoge(5)

function hoge(n)
    // no result
fend
                "#,
                Some(Object::Empty)
            ),
            (
                r#"
a = hoge(5)
a == 5

procedure hoge(n)
    result = n
fend
                "#,
                Some(Object::Bool(false))
            ),
            (
                r#"
a = 'should not be over written'
hoge(5)
a

procedure hoge(n)
    a = n
fend
                "#,
                Some(Object::String("should not be over written".to_string()))
            ),
            (
                r#"
f  = function(x, y)
    result = x + y
fend

f(5, 10)
                "#,
                Some(Object::Num(15.0))
            ),
            (
                r#"
a = 1
p = procedure(x, y)
    a = x + y
fend

p(5, 10)
a
                "#,
                Some(Object::Num(1.0))
            ),
            (
                r#"
closure = test_closure("testing ")
closure("closure")

function test_closure(s)
    result = function(s2)
        result = s + s2
    fend
fend
                "#,
                Some(Object::String("testing closure".to_string()))
            ),
            (
                r#"
recursive(5)

function recursive(n)
    if n = 0 then
        result = "done"
    else
        result = recursive(n - 1)
    endif
fend
                "#,
                Some(Object::String("done".to_string()))
            ),
            (
                r#"
hoge(2, fuga)

function hoge(x, func)
    result = func(x)
fend
function fuga(n)
    result = n * 2
fend
                "#,
                Some(Object::Num(4.0))
            ),
        ];
        for (input, expected) in test_cases {
            eval_test(input, expected, false);
        }
    }
    #[test]
    fn test_comment() {
        let test_cases = vec![
            (
                r#"
a = 1
// a = a + 2
a
                "#,
                Some(Object::Num(1.0))
            ),
        ];
        for (input, expected) in test_cases {
            eval_test(input, expected, false);
        }
    }

    #[test]
    fn test_multiple_definitions() {
        let test_cases = vec![
            (
                r#"
dim dim_and_dim = 1
dim dim_and_dim = 2
                "#,
                Some(Object::Error("DIM_AND_DIM is already defined.".to_string()))
            ),
            (
                r#"
public pub_and_const = 1
const pub_and_const = 2
                "#,
                Some(Object::Error("PUB_AND_CONST is already defined.".to_string()))
            ),
            (
                r#"
const const_and_const = 1
const const_and_const = 2
                "#,
                Some(Object::Error("CONST_AND_CONST is already defined.".to_string()))
            ),
            (
                r#"
public public_and_public = 1
public public_and_public = 2
                "#,
                None
            ),
            (
                r#"
hashtbl hash_and_hash
hashtbl hash_and_hash
                "#,
                Some(Object::Error("HASH_AND_HASH is already defined.".to_string()))
            ),
            (
                r#"
function func_and_func()
fend
function func_and_func()
fend
                "#,
                Some(Object::Error("FUNC_AND_FUNC is already defined.".to_string()))
            ),
        ];
        for (input, expected) in test_cases {
            eval_test(input, expected, false);
        }
    }

    #[test]
    fn test_compound_assign() {
        let test_cases = vec![
            (
                r#"
a = 1
a += 1
a
                "#,
                Some(Object::Num(2.0))
            ),
            (
                r#"
a = "hoge"
a += "fuga"
a
                "#,
                Some(Object::String("hogefuga".to_string()))
            ),
            (
                r#"
a = 5
a -= 3
a
                "#,
                Some(Object::Num(2.0))
            ),
            (
                r#"
a = 2
a *= 5
a
                "#,
                Some(Object::Num(10.0))
            ),
            (
                r#"
a = 10
a /= 5
a
                "#,
                Some(Object::Num(2.0))
            ),
        ];
        for (input, expected) in test_cases {
            eval_test(input, expected, false);
        }
    }

    #[test]
    fn test_public_in_function() {
        let input = r#"
hoge = a + b()

function b()
    public a = 5
    result = 6
fend

hoge
        "#;
        eval_test(input, Some(Object::Num(11.0)), false)
    }

    #[test]
    fn test_scope() {
        let definition = r#"
dim v = "script local"
public p = "public"
public p2 = "public 2"
const c = "const"

dim f = "variable"
function f()
    result = "function"
fend

function func()
    result = "function"
fend

function get_p()
    result = p
fend

function get_c()
    result = c
fend
<<<<<<< HEAD

function get_v()
    result = v
fend

module M
    dim v = "module local"
    public p = "module public"
    const c = "module const"

    function func()
        result = "module function"
    fend

    function get_v()
        result = v
    fend

=======

function get_v()
    result = v
fend

module M
    dim v = "module local"
    public p = "module public"
    const c = "module const"

    function func()
        result = "module function"
    fend

    function get_v()
        result = v
    fend

>>>>>>> 98393031
    function get_this_v()
        result = this.v
    fend

    function get_p()
        result = p
    fend

    function get_outer_p2()
        result = p2
    fend

    function inner_func()
        result = func()
    fend

    function outer_func()
        result = global.func()
    fend
endmodule
        "#;
        let mut e = eval_env(definition);
        let test_cases = vec![
            (
                "v",
                Some(Object::String("script local".to_string()))
            ),
            (
                r#"
                v += " 1"
                v
                "#,
                Some(Object::String("script local 1".to_string()))
            ),
            (
                "p",
                Some(Object::String("public".to_string()))
            ),
            (
                r#"
                p += " 1"
                p
                "#,
                Some(Object::String("public 1".to_string()))
            ),
            (
                "c",
                Some(Object::String("const".to_string()))
            ),
            (
                "func()",
                Some(Object::String("function".to_string()))
            ),
            (
                "f",
                Some(Object::String("variable".to_string()))
            ),
            (
                "f()",
                Some(Object::String("function".to_string()))
            ),
            (
                "get_p()",
                Some(Object::String("public 1".to_string()))
            ),
            (
                "get_c()",
                Some(Object::String("const".to_string()))
            ),
            (
                "get_v()",
                Some(Object::Error("identifier not found: v".to_string()))
            ),
            (
                "M.v",
                Some(Object::Error("identifier not found: M.v".to_string()))
            ),
            (
                "M.p",
                Some(Object::String("module public".to_string()))
            ),
            (
                "M.c",
                Some(Object::String("module const".to_string()))
            ),
            (
                "M.func()",
                Some(Object::String("module function".to_string()))
            ),
            (
                "M.get_v()",
                Some(Object::String("module local".to_string()))
            ),
            (
                "M.get_this_v()",
                Some(Object::String("module local".to_string()))
            ),
            (
                "M.get_p()",
                Some(Object::String("module public".to_string()))
            ),
            (
                "M.get_outer_p2()",
                Some(Object::String("public 2".to_string()))
            ),
            (
                "M.inner_func()",
                Some(Object::String("module function".to_string()))
            ),
            (
                "M.outer_func()",
                Some(Object::String("function".to_string()))
            ),
        ];
        for (input, expected) in test_cases {
            eval_test_with_env(&mut e, input, expected);
        }
    }

    #[test]
    fn test_hoge() {
        let input1 = r#"
function hoge(n)
    result = n
fend
        "#;
        let mut e = eval_env(input1);
        let test_cases = vec![
            (
                "hoge(3)",
                Some(Object::Num(3.0))
            ),
            (
                "hoge('abc')",
                Some(Object::String("abc".to_string()))
            ),
        ];
        for (input, expected) in test_cases {
            eval_test_with_env(&mut e, input, expected);
        }
    }
}<|MERGE_RESOLUTION|>--- conflicted
+++ resolved
@@ -690,31 +690,6 @@
                 Statement::Function{name: i, params: _, body: _} |
                 Statement::Procedure{name: i, params: _, body: _} => {
                     let Identifier(member_name) = i;
-<<<<<<< HEAD
-                    let value = match self.eval_expression(e) {
-                        Some(o) => if Self::is_error(&o) {
-                            return o
-                        } else {
-                            o
-                        },
-                        None => Object::Empty
-                    };
-                    members.insert(member_name.clone(), value.clone());
-                    members.insert(format!("this.{}", &member_name), value.clone());
-                    members.insert(format!("{}.{}", name, &member_name), value);
-                },
-                Statement::Public(i, _) |
-                Statement::Const(i, _)  => {
-                    let Identifier(member_name) = i;
-                    let global_name = format!("{}.{}", name, member_name);
-                    members.insert(member_name.clone(), Object::GlobalMember(global_name.clone()));
-                    members.insert(format!("this.{}", member_name), Object::GlobalMember(global_name));
-                },
-                Statement::Function{name: i, params: _, body: _} |
-                Statement::Procedure{name: i, params: _, body: _} => {
-                    let Identifier(member_name) = i;
-=======
->>>>>>> 98393031
                     let global_name = format!("{}.{}", name, member_name);
                     members.insert(format!("{}{}", MODULE_FUNC_PREFIX, &member_name), Object::GlobalMember(global_name.clone()));
                     members.insert(format!("{}this.{}", MODULE_FUNC_PREFIX, &member_name), Object::GlobalMember(global_name));
@@ -1242,15 +1217,6 @@
                     (p, b, e)
                 },
                 Object::BuiltinFunction(expected_param_len, f) => {
-<<<<<<< HEAD
-                    if expected_param_len > 0 || expected_param_len <= arguments.len() as i32 {
-                        let func_result = f(arguments);
-                        return self.builtin_func_result(func_result);
-                    } else {
-                        return Self::error(format!(
-                            "too much arguments ({}). max count of arguments should be {}",
-                            arguments.len(), expected_param_len
-=======
                     if expected_param_len >= arguments.len() as i32 {
                         let func_result = f(arguments);
                         return self.builtin_func_result(func_result);
@@ -1259,7 +1225,6 @@
                         return Self::error(format!(
                             "{} argument{} were given, should be {}{}",
                             l, if l > 1 {"s"} else {""}, expected_param_len, if l > 1 {" (or less)"} else {""}
->>>>>>> 98393031
                         ));
                     }
                 },
@@ -2450,7 +2415,6 @@
 function get_c()
     result = c
 fend
-<<<<<<< HEAD
 
 function get_v()
     result = v
@@ -2469,26 +2433,6 @@
         result = v
     fend
 
-=======
-
-function get_v()
-    result = v
-fend
-
-module M
-    dim v = "module local"
-    public p = "module public"
-    const c = "module const"
-
-    function func()
-        result = "module function"
-    fend
-
-    function get_v()
-        result = v
-    fend
-
->>>>>>> 98393031
     function get_this_v()
         result = this.v
     fend
